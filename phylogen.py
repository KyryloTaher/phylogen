--- conflicted
+++ resolved
@@ -360,7 +360,6 @@
 
 
 def _prompt_label_groups(labels):
-<<<<<<< HEAD
     """Return mapping of label -> canonical label using user input.
 
     The user is first shown all distinct labels and then asked to provide a
@@ -390,7 +389,6 @@
     mat_peptide label encountered so that peptides with synonymous names can be
     aligned together.
     """
-=======
     """Return mapping of label -> canonical label using user input."""
 
     canonical = {}
@@ -411,8 +409,6 @@
 
 def align_mat_peptides_by_name(ids, api_key):
     """Align mat_peptides by their feature names across multiple sequences."""
->>>>>>> 34e9e569
-
     pep_map = {}
     all_labels = set()
     for chunk in [ids[i:i + 50] for i in range(0, len(ids), 50)]:
