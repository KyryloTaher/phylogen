from Bio import Entrez, SeqIO
from Bio.Seq import Seq
from Bio.SeqRecord import SeqRecord
from Bio.Align.Applications import MafftCommandline
import io
import os
import zipfile
import tempfile
<<<<<<< HEAD
=======
import subprocess
>>>>>>> b7507d05
import shutil

def fetch_ids(taxon, api_key):
    search_term = f"\"{taxon}\"[Organism]"
    handle = Entrez.esearch(db="nuccore", term=search_term, retmax=10000, api_key=api_key)
    record = Entrez.read(handle)
    handle.close()
    return record.get("IdList", [])

def fetch_metadata(ids, api_key):
    """Return metadata for each accession in *ids*.

    The function first queries ``esummary`` to retrieve the basic mapping from
    UID to accession and any available metadata.  Some records lack host,
    country or collection date in ``esummary`` so we additionally fetch the
    GenBank record and parse the ``source`` feature to fill in any missing
    fields.
    """

    import json

    metadata = {}

    # Fetch summary metadata for quick access to release dates and mapping to
    # accession.version identifiers.
    for chunk in [ids[i:i + 200] for i in range(0, len(ids), 200)]:
        handle = Entrez.esummary(
            db="nuccore", id=",".join(chunk), retmode="json", api_key=api_key
        )
        js = json.load(handle)
        handle.close()

        for uid in js.get("result", {}).get("uids", []):
            info = js["result"].get(uid, {})
            meta = {}
            subtype = info.get("subtype", "").split("|")
            subname = info.get("subname", "").split("|")
            for k, v in zip(subtype, subname):
                meta[k] = v
            meta["release_date"] = info.get("createdate", "")
            acc = info.get("accessionversion", uid)
            metadata[acc] = meta

    # Retrieve GenBank records to capture missing metadata such as host or
    # collection_date.
    for chunk in [list(metadata.keys())[i:i + 100] for i in range(0, len(metadata), 100)]:
        handle = Entrez.efetch(
            db="nuccore", id=",".join(chunk), rettype="gb", retmode="text", api_key=api_key
        )
        for record in SeqIO.parse(handle, "genbank"):
            meta = metadata.setdefault(record.id, {})
            # Fill release date from record annotations if missing.
            meta.setdefault("release_date", record.annotations.get("date", ""))
            for feat in record.features:
                if feat.type == "source":
                    q = feat.qualifiers
                    if "isolate" in q and not meta.get("isolate"):
                        meta["isolate"] = q["isolate"][0]
                    if "host" in q and not meta.get("host"):
                        meta["host"] = q["host"][0]
                    if "country" in q and not meta.get("country"):
                        meta["country"] = q["country"][0]
                    if "geo_loc_name" in q and not meta.get("country"):
                        meta["country"] = q["geo_loc_name"][0]
                    if "collection_date" in q and not meta.get("collection_date"):
                        meta["collection_date"] = q["collection_date"][0]
                    break
        handle.close()

    return metadata

def fetch_fasta(ids, api_key):
    sequences = []
    for chunk in [ids[i:i+500] for i in range(0, len(ids), 500)]:
        handle = Entrez.efetch(db="nuccore", id=",".join(chunk), rettype="fasta", retmode="text", api_key=api_key)
        data = handle.read()
        handle.close()
        sequences.append(data)
    return "".join(sequences)

def fetch_all_features(ids, api_key):
    """Return features for all sequences in *ids* as a single string."""
    lines = []
    for chunk in [ids[i:i + 100] for i in range(0, len(ids), 100)]:
        handle = Entrez.efetch(
            db="nuccore", id=",".join(chunk), rettype="gb", retmode="text", api_key=api_key
        )
        for record in SeqIO.parse(handle, "genbank"):
            lines.append(f">{record.id}")
            for feat in record.features:
                lines.append(f"{feat.type}: {feat.location}")
        handle.close()
    return "\n".join(lines)

def fetch_refseq(taxon, api_key):
    term = f"\"{taxon}\"[Organism] AND srcdb_refseq[PROP]"
    handle = Entrez.esearch(db="nuccore", term=term, retmax=1, api_key=api_key)
    record = Entrez.read(handle)
    handle.close()
    ids = record.get("IdList", [])
    if not ids:
        return None, None, None
    refseq_id = ids[0]
    handle = Entrez.efetch(db="nuccore", id=refseq_id, rettype="fasta", retmode="text", api_key=api_key)
    fasta = handle.read()
    handle.close()
    handle = Entrez.efetch(db="nuccore", id=refseq_id, rettype="gb", retmode="text", api_key=api_key)
    gb = handle.read()
    handle.close()
    features = []
    for record in SeqIO.parse(io.StringIO(gb), "genbank"):
        for feat in record.features:
            features.append(f"{feat.type}: {feat.location}")
    return refseq_id, fasta, "\n".join(features)


def _parse_partitions(record):
    """Return 5'UTR, CDS and 3'UTR sequences from a GenBank record."""
    utr5 = Seq("")
    utr3 = Seq("")
    cds_seq = None
    cds_loc = None
    for feat in record.features:
        if feat.type == "CDS" and cds_seq is None:
            cds_seq = feat.extract(record.seq)
            cds_loc = feat.location
        elif feat.type in {"5'UTR", "five_prime_UTR"}:
            utr5 = feat.extract(record.seq)
        elif feat.type in {"3'UTR", "three_prime_UTR"}:
            utr3 = feat.extract(record.seq)
    if cds_seq is None:
        cds_seq = record.seq
        cds_loc = record.features[0].location if record.features else None
    if cds_loc is not None:
        start = int(cds_loc.start)
        end = int(cds_loc.end)
        if not utr5:
            utr5 = record.seq[:start]
        if not utr3:
            utr3 = record.seq[end:]
    return utr5, cds_seq, utr3


def _run_mafft(records):
    """Align a list of SeqRecord objects with MAFFT L-INS-i."""
    if not records:
        return []
<<<<<<< HEAD
    mafft_path = shutil.which("mafft")
    if mafft_path is None:
=======
    if shutil.which("mafft") is None:
>>>>>>> b7507d05
        raise FileNotFoundError(
            "MAFFT executable not found. Please install MAFFT and ensure it is in your PATH."
        )
    with tempfile.TemporaryDirectory() as tmpdir:
        in_f = os.path.join(tmpdir, "in.fasta")
        SeqIO.write(records, in_f, "fasta")
        mafft_cline = MafftCommandline(
            cmd=mafft_path, localpair=True, maxiterate=1000, input=in_f
        )
        stdout, stderr = mafft_cline()
        return list(SeqIO.parse(io.StringIO(stdout), "fasta"))


def _align_translate_back(cds_records):
    """Translate CDS, align amino acids and back-translate to nucleotides."""
    aa_records = []
    codons = {}
    for rec in cds_records:
        codon_list = [str(rec.seq[i:i+3]) for i in range(0, len(rec.seq), 3)]
        codons[rec.id] = codon_list
        aa_records.append(SeqRecord(rec.seq.translate(to_stop=False), id=rec.id))
    aligned_aa = _run_mafft(aa_records)
    aligned_nt = {}
    for rec in aligned_aa:
        codon_list = codons[rec.id]
        idx = 0
        nt_frag = []
        for aa in str(rec.seq):
            if aa == "-":
                nt_frag.append("---")
            else:
                nt_frag.append(codon_list[idx])
                idx += 1
        aligned_nt[rec.id] = SeqRecord(Seq("".join(nt_frag)), id=rec.id)
    return aligned_nt


def partition_and_align(fasta_file, ids, api_key):
    """Partition sequences into UTRs and CDS and align each part."""
    records = list(SeqIO.parse(fasta_file, "fasta"))
    order = [rec.id for rec in records]
    partitions = {}
    for chunk in [ids[i:i + 50] for i in range(0, len(ids), 50)]:
        handle = Entrez.efetch(
            db="nuccore", id=",".join(chunk), rettype="gb", retmode="text", api_key=api_key
        )
        for record in SeqIO.parse(handle, "genbank"):
            utr5, cds, utr3 = _parse_partitions(record)
            partitions[record.id] = {"utr5": utr5, "cds": cds, "utr3": utr3}
        handle.close()
    utr5_recs = [SeqRecord(partitions[i]["utr5"], id=i) for i in order]
    cds_recs = [SeqRecord(partitions[i]["cds"], id=i) for i in order]
    utr3_recs = [SeqRecord(partitions[i]["utr3"], id=i) for i in order]

    aligned_utr5 = {r.id: r for r in _run_mafft(utr5_recs)}
    aligned_cds = _align_translate_back(cds_recs)
    aligned_utr3 = {r.id: r for r in _run_mafft(utr3_recs)}

    final_records = []
    for i in order:
        seq = (
            aligned_utr5.get(i, SeqRecord(Seq(""))).seq
            + aligned_cds.get(i, SeqRecord(Seq(""))).seq
            + aligned_utr3.get(i, SeqRecord(Seq(""))).seq
        )
        final_records.append(SeqRecord(seq, id=i))

    output = io.StringIO()
    SeqIO.write(final_records, output, "fasta")
    return output.getvalue()

def main():
    print("NCBI Virus Fetcher")
    api_key = input("NCBI API Key: ").strip()
    taxon = input("Taxon Name [Potyvirus]: ").strip() or "Potyvirus"
    base = taxon.replace(" ", "_")
    if not api_key or not taxon:
        print("Please provide both API key and taxon name")
        return

    Entrez.email = "example@example.com"

    print("Fetching data from NCBI...")
    ids = fetch_ids(taxon, api_key)
    if not ids:
        print("No sequences found")
        return
    print(f"Found {len(ids)} sequences")

    metadata = fetch_metadata(ids, api_key)
    fasta_data = fetch_fasta(ids, api_key)
    features_data = fetch_all_features(ids, api_key)

    fasta_file = f"{base}.fasta"
    with open(fasta_file, "w") as f:
        for record in SeqIO.parse(io.StringIO(fasta_data), "fasta"):
            meta = metadata.get(record.id, {})
            header = (
                f"{record.id} | isolate={meta.get('isolate','')} | "
                f"host={meta.get('host','')} | "
                f"country={meta.get('country','')} | "
                f"collection_date={meta.get('collection_date','')} | "
                f"release_date={meta.get('release_date','')}"
            )
            f.write(f">{header}\n{record.seq}\n")
    print(f"Sequences written to {fasta_file}")

    seq_feat_file = f"{base}_sequences_features.txt"
    with open(seq_feat_file, "w") as f:
        f.write(features_data)
    output_files = [fasta_file, seq_feat_file]

    ref_id, ref_fasta, features = fetch_refseq(taxon, api_key)
    if ref_id:
        ref_file = f"{base}_refseq.fasta"
        with open(ref_file, "w") as f:
            f.write(ref_fasta)
        feat_file = f"{base}_features.txt"
        with open(feat_file, "w") as f:
            f.write(features)
        output_files.extend([ref_file, feat_file])
        print(f"RefSeq written to {ref_file}")
        print(f"Features written to {feat_file}")
    else:
        print("No refseq found for this taxon")

    zip_file = f"{base}_outputs.zip"
    with zipfile.ZipFile(zip_file, "w") as zf:
        for fpath in output_files:
            zf.write(fpath, arcname=os.path.basename(fpath))
    print(f"All outputs archived to {zip_file}")

    choice = input("Partition and align sequences? [y/N]: ").strip().lower()
    if choice == "y":
        aligned = partition_and_align(fasta_file, ids, api_key)
        align_file = f"{base}_partitioned_alignment.fasta"
        with open(align_file, "w") as af:
            af.write(aligned)
        print(f"Partitioned alignment written to {align_file}")

if __name__ == "__main__":
    main()
<|MERGE_RESOLUTION|>--- conflicted
+++ resolved
@@ -6,10 +6,7 @@
 import os
 import zipfile
 import tempfile
-<<<<<<< HEAD
-=======
 import subprocess
->>>>>>> b7507d05
 import shutil
 
 def fetch_ids(taxon, api_key):
@@ -157,12 +154,9 @@
     """Align a list of SeqRecord objects with MAFFT L-INS-i."""
     if not records:
         return []
-<<<<<<< HEAD
     mafft_path = shutil.which("mafft")
     if mafft_path is None:
-=======
     if shutil.which("mafft") is None:
->>>>>>> b7507d05
         raise FileNotFoundError(
             "MAFFT executable not found. Please install MAFFT and ensure it is in your PATH."
         )
