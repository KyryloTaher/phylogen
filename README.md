# Phylogen Virus Fetcher

This repository contains a small Streamlit application that queries NCBI for virus sequences by taxon name. The app uses NCBI's Entrez API to download sequences and metadata as well as a reference sequence with its annotated features.

## Requirements

```
pip install -r requirements.txt
```

## Usage

Run the Streamlit application:

```
streamlit run streamlit_app.py
```

Provide your NCBI API key and a taxon name (e.g. `Potyvirus`). The app will produce three downloadable files:

<<<<<<< HEAD
- `<Taxon_Name>.fasta` – all sequences with isolate, host, country, collection date and release date in the headers.
- `<Taxon_Name>_refseq.fasta` – the RefSeq sequence for the taxon (if available).
- `<Taxon_Name>_features.txt` – list of features (UTRs, CDS, mat_peptides, etc.) from the RefSeq record with qualifiers.
=======
- `<Taxon_Name>.fasta` – all sequences with host, country, collection date and release date in the headers.
- `<Taxon_Name>_refseq.fasta` – the RefSeq sequence for the taxon (if available).
- `<Taxon_Name>_features.txt` – list of features (UTRs, CDS, mat_peptides, etc.) from the RefSeq record.
>>>>>>> ea0c9d35
<|MERGE_RESOLUTION|>--- conflicted
+++ resolved
@@ -18,12 +18,10 @@
 
 Provide your NCBI API key and a taxon name (e.g. `Potyvirus`). The app will produce three downloadable files:
 
-<<<<<<< HEAD
 - `<Taxon_Name>.fasta` – all sequences with isolate, host, country, collection date and release date in the headers.
 - `<Taxon_Name>_refseq.fasta` – the RefSeq sequence for the taxon (if available).
 - `<Taxon_Name>_features.txt` – list of features (UTRs, CDS, mat_peptides, etc.) from the RefSeq record with qualifiers.
-=======
+
 - `<Taxon_Name>.fasta` – all sequences with host, country, collection date and release date in the headers.
 - `<Taxon_Name>_refseq.fasta` – the RefSeq sequence for the taxon (if available).
-- `<Taxon_Name>_features.txt` – list of features (UTRs, CDS, mat_peptides, etc.) from the RefSeq record.
->>>>>>> ea0c9d35
+- `<Taxon_Name>_features.txt` – list of features (UTRs, CDS, mat_peptides, etc.) from the RefSeq record.